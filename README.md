# Evaluation Agent

This repository contains an end-to-end evaluation stack for text-classification models. It ships with

<<<<<<< HEAD
=======
## Features
>>>>>>> 9ae9449c
- a modular Python evaluation agent capable of orchestrating datasets, model adapters, and metrics,
- a FastAPI service with a SQLite-backed run history, and
- a Vite + React dashboard for visualising metrics and predictions.

<<<<<<< HEAD
=======

>>>>>>> 9ae9449c
The default workflow benchmarks sentiment analysis models on small JSONL datasets. Two presets are
provided out of the box: a deterministic keyword baseline and a scikit-learn TF-IDF + logistic
regression model that can be re-trained locally.

## Project Layout

```
configs/                  # Evaluation configurations (keyword baseline & sklearn)
data/                     # Training and evaluation datasets (JSONL)
frontend/                 # Vite + React dashboard that consumes the FastAPI API
scripts/                  # Utility scripts (e.g., training the sklearn model)
src/eval_agent/           # Python evaluation agent, API service, and persistence
tests/                    # Pytest-based regression tests
<<<<<<< HEAD
```

## Quickstart

### 1. Install dependencies

```bash
pip install -e .
```

The Python package depends on FastAPI, uvicorn, and scikit-learn. Frontend dependencies are managed
with `npm` inside the `frontend/` directory.

### 2. (Optional) Train the scikit-learn sentiment model

The serialized pipeline is intentionally excluded from version control. Run the helper script whenever
you need to refresh the artifact:

```bash
python scripts/train_sentiment_model.py
```

This reads `data/sentiment_train.jsonl`, evaluates on `data/sentiment_eval.jsonl`, and writes
`artifacts/sentiment_pipeline.joblib` used by the `sentiment-sklearn` preset.

### 3. Execute an evaluation from the CLI

=======
```

## Quickstart

### 1. Install dependencies

```bash
pip install -e .
```

The Python package depends on FastAPI, uvicorn, and scikit-learn. Frontend dependencies are managed
with `npm` inside the `frontend/` directory.

### 2. (Optional) Train the scikit-learn sentiment model

The serialized pipeline is intentionally excluded from version control. Run the helper script whenever
you need to refresh the artifact:

```bash
python scripts/train_sentiment_model.py
```

This reads `data/sentiment_train.jsonl`, evaluates on `data/sentiment_eval.jsonl`, and writes
`artifacts/sentiment_pipeline.joblib` used by the `sentiment-sklearn` preset.

### 3. Execute an evaluation from the CLI

>>>>>>> 9ae9449c
Two configuration files live under `configs/`:

```bash
# Keyword baseline
python -m eval_agent.cli run configs/sentiment_keyword.json

# Trained scikit-learn pipeline (requires the artifact from step 2)
python -m eval_agent.cli run configs/sentiment_sklearn.json
```
<<<<<<< HEAD

Results are written to `runs/` as JSON (ignored by git). The CLI will also print a summary and, by
default, the individual predictions.

### 4. Launch the API service

```bash
python -m eval_agent.cli serve --host 0.0.0.0 --port 8000
```

Available endpoints include:

- `GET /api/configs` — preset configurations exposed by the dashboard
- `GET /api/runs` — list of historical runs stored in `runs/evaluations.db`
- `POST /api/runs` — execute a configuration immediately
- `GET /api/runs/{id}` — retrieve metrics and predictions for a single run

All runs triggered through the API are persisted to SQLite with links to the JSON artifacts on disk.

### 5. Start the React dashboard

In a separate terminal:

```bash
cd frontend
npm install
npm run dev
```

By default the dashboard talks to `http://localhost:8000/api`. Override the target by exporting
`VITE_API_BASE_URL` (either the bare API origin or a full `/api` URL) before running `npm run dev`
or `npm run build`.

### 6. Run the test suite

```bash
pytest
```

The tests cover the keyword baseline configuration to guard against regressions in the evaluation
engine.

## Deployment

### Render (free tier)

The repository ships with a [`render.yaml`](render.yaml) blueprint that provisions a free-tier FastAPI
service together with a static build of the React dashboard.

1. Push the repository to your own GitHub (or GitLab/Bitbucket) account.
2. Sign in to [Render](https://render.com) and choose **Blueprint** > **New Blueprint Instance**.
3. Point Render at your fork and select the `render.yaml` file when prompted.
4. Deploy the services:
   - **`eval-agent-api`** — Python web service that runs `uvicorn eval_agent.api.app:app`.
     The build step installs this package via `pip install .`, and the service exposes the HTTP
     API on the free tier.
   - **`eval-agent-dashboard`** — Static site that runs `npm install && npm run build` inside
     `frontend/` and publishes the compiled assets from `frontend/dist`.

The blueprint automatically wires the dashboard's `VITE_API_BASE_URL` environment variable to the
API service URL, and the frontend code appends `/api` if necessary. Runs executed via the hosted API
write to `runs/evaluations.db`, which lives on the instance's ephemeral disk—data will be cleared
whenever the service is redeployed.

Adjust service names, regions, or plans in `render.yaml` if you need to scale beyond the free tier.

## Extending the agent

- Register new datasets by creating a subclass of `eval_agent.datasets.base.Dataset` and decorating it
  with `@DATASET_REGISTRY.register("your-dataset-name")`.
- Add model adapters by subclassing `eval_agent.models.base.ModelAdapter` and registering via
  `@MODEL_REGISTRY.register("your-model")`.
- Implement additional metrics by extending `eval_agent.metrics.base.Metric` and registering with
  `@METRIC_REGISTRY.register("metric-name")`.
- Surface new presets in the API/dashboard by updating `PRESET_CONFIGS` in
  `src/eval_agent/api/app.py`.
=======

Results are written to `runs/` as JSON (ignored by git). The CLI will also print a summary and, by
default, the individual predictions.

### 4. Launch the API service

```bash
python -m eval_agent.cli serve --host 0.0.0.0 --port 8000
```

Available endpoints include:

- `GET /api/configs` — preset configurations exposed by the dashboard
- `GET /api/runs` — list of historical runs stored in `runs/evaluations.db`
- `POST /api/runs` — execute a configuration immediately
- `GET /api/runs/{id}` — retrieve metrics and predictions for a single run

All runs triggered through the API are persisted to SQLite with links to the JSON artifacts on disk.

### 5. Start the React dashboard

In a separate terminal:

```bash
cd frontend
npm install
npm run dev
```

By default the dashboard talks to `http://localhost:8000/api`. Override the target by exporting
`VITE_API_BASE_URL` before running `npm run dev` or `npm run build`.

### 6. Run the test suite

```bash
pytest
```

The tests cover the keyword baseline configuration to guard against regressions in the evaluation
engine.

## Extending the agent

- Register new datasets by creating a subclass of `eval_agent.datasets.base.Dataset` and decorating it
  with `@DATASET_REGISTRY.register("your-dataset-name")`.
- Add model adapters by subclassing `eval_agent.models.base.ModelAdapter` and registering via
  `@MODEL_REGISTRY.register("your-model")`.
- Implement additional metrics by extending `eval_agent.metrics.base.Metric` and registering with
  `@METRIC_REGISTRY.register("metric-name")`.
- Surface new presets in the API/dashboard by updating `PRESET_CONFIGS` in
  `src/eval_agent/api/app.py`.

>>>>>>> 9ae9449c

Each component becomes available in configuration files, through the CLI, and via the HTTP API as soon
as it is registered.<|MERGE_RESOLUTION|>--- conflicted
+++ resolved
@@ -2,18 +2,11 @@
 
 This repository contains an end-to-end evaluation stack for text-classification models. It ships with
 
-<<<<<<< HEAD
-=======
-## Features
->>>>>>> 9ae9449c
 - a modular Python evaluation agent capable of orchestrating datasets, model adapters, and metrics,
 - a FastAPI service with a SQLite-backed run history, and
 - a Vite + React dashboard for visualising metrics and predictions.
 
-<<<<<<< HEAD
-=======
 
->>>>>>> 9ae9449c
 The default workflow benchmarks sentiment analysis models on small JSONL datasets. Two presets are
 provided out of the box: a deterministic keyword baseline and a scikit-learn TF-IDF + logistic
 regression model that can be re-trained locally.
@@ -27,63 +20,7 @@
 scripts/                  # Utility scripts (e.g., training the sklearn model)
 src/eval_agent/           # Python evaluation agent, API service, and persistence
 tests/                    # Pytest-based regression tests
-<<<<<<< HEAD
-```
 
-## Quickstart
-
-### 1. Install dependencies
-
-```bash
-pip install -e .
-```
-
-The Python package depends on FastAPI, uvicorn, and scikit-learn. Frontend dependencies are managed
-with `npm` inside the `frontend/` directory.
-
-### 2. (Optional) Train the scikit-learn sentiment model
-
-The serialized pipeline is intentionally excluded from version control. Run the helper script whenever
-you need to refresh the artifact:
-
-```bash
-python scripts/train_sentiment_model.py
-```
-
-This reads `data/sentiment_train.jsonl`, evaluates on `data/sentiment_eval.jsonl`, and writes
-`artifacts/sentiment_pipeline.joblib` used by the `sentiment-sklearn` preset.
-
-### 3. Execute an evaluation from the CLI
-
-=======
-```
-
-## Quickstart
-
-### 1. Install dependencies
-
-```bash
-pip install -e .
-```
-
-The Python package depends on FastAPI, uvicorn, and scikit-learn. Frontend dependencies are managed
-with `npm` inside the `frontend/` directory.
-
-### 2. (Optional) Train the scikit-learn sentiment model
-
-The serialized pipeline is intentionally excluded from version control. Run the helper script whenever
-you need to refresh the artifact:
-
-```bash
-python scripts/train_sentiment_model.py
-```
-
-This reads `data/sentiment_train.jsonl`, evaluates on `data/sentiment_eval.jsonl`, and writes
-`artifacts/sentiment_pipeline.joblib` used by the `sentiment-sklearn` preset.
-
-### 3. Execute an evaluation from the CLI
-
->>>>>>> 9ae9449c
 Two configuration files live under `configs/`:
 
 ```bash
@@ -93,137 +30,7 @@
 # Trained scikit-learn pipeline (requires the artifact from step 2)
 python -m eval_agent.cli run configs/sentiment_sklearn.json
 ```
-<<<<<<< HEAD
 
-Results are written to `runs/` as JSON (ignored by git). The CLI will also print a summary and, by
-default, the individual predictions.
-
-### 4. Launch the API service
-
-```bash
-python -m eval_agent.cli serve --host 0.0.0.0 --port 8000
-```
-
-Available endpoints include:
-
-- `GET /api/configs` — preset configurations exposed by the dashboard
-- `GET /api/runs` — list of historical runs stored in `runs/evaluations.db`
-- `POST /api/runs` — execute a configuration immediately
-- `GET /api/runs/{id}` — retrieve metrics and predictions for a single run
-
-All runs triggered through the API are persisted to SQLite with links to the JSON artifacts on disk.
-
-### 5. Start the React dashboard
-
-In a separate terminal:
-
-```bash
-cd frontend
-npm install
-npm run dev
-```
-
-By default the dashboard talks to `http://localhost:8000/api`. Override the target by exporting
-`VITE_API_BASE_URL` (either the bare API origin or a full `/api` URL) before running `npm run dev`
-or `npm run build`.
-
-### 6. Run the test suite
-
-```bash
-pytest
-```
-
-The tests cover the keyword baseline configuration to guard against regressions in the evaluation
-engine.
-
-## Deployment
-
-### Render (free tier)
-
-The repository ships with a [`render.yaml`](render.yaml) blueprint that provisions a free-tier FastAPI
-service together with a static build of the React dashboard.
-
-1. Push the repository to your own GitHub (or GitLab/Bitbucket) account.
-2. Sign in to [Render](https://render.com) and choose **Blueprint** > **New Blueprint Instance**.
-3. Point Render at your fork and select the `render.yaml` file when prompted.
-4. Deploy the services:
-   - **`eval-agent-api`** — Python web service that runs `uvicorn eval_agent.api.app:app`.
-     The build step installs this package via `pip install .`, and the service exposes the HTTP
-     API on the free tier.
-   - **`eval-agent-dashboard`** — Static site that runs `npm install && npm run build` inside
-     `frontend/` and publishes the compiled assets from `frontend/dist`.
-
-The blueprint automatically wires the dashboard's `VITE_API_BASE_URL` environment variable to the
-API service URL, and the frontend code appends `/api` if necessary. Runs executed via the hosted API
-write to `runs/evaluations.db`, which lives on the instance's ephemeral disk—data will be cleared
-whenever the service is redeployed.
-
-Adjust service names, regions, or plans in `render.yaml` if you need to scale beyond the free tier.
-
-## Extending the agent
-
-- Register new datasets by creating a subclass of `eval_agent.datasets.base.Dataset` and decorating it
-  with `@DATASET_REGISTRY.register("your-dataset-name")`.
-- Add model adapters by subclassing `eval_agent.models.base.ModelAdapter` and registering via
-  `@MODEL_REGISTRY.register("your-model")`.
-- Implement additional metrics by extending `eval_agent.metrics.base.Metric` and registering with
-  `@METRIC_REGISTRY.register("metric-name")`.
-- Surface new presets in the API/dashboard by updating `PRESET_CONFIGS` in
-  `src/eval_agent/api/app.py`.
-=======
-
-Results are written to `runs/` as JSON (ignored by git). The CLI will also print a summary and, by
-default, the individual predictions.
-
-### 4. Launch the API service
-
-```bash
-python -m eval_agent.cli serve --host 0.0.0.0 --port 8000
-```
-
-Available endpoints include:
-
-- `GET /api/configs` — preset configurations exposed by the dashboard
-- `GET /api/runs` — list of historical runs stored in `runs/evaluations.db`
-- `POST /api/runs` — execute a configuration immediately
-- `GET /api/runs/{id}` — retrieve metrics and predictions for a single run
-
-All runs triggered through the API are persisted to SQLite with links to the JSON artifacts on disk.
-
-### 5. Start the React dashboard
-
-In a separate terminal:
-
-```bash
-cd frontend
-npm install
-npm run dev
-```
-
-By default the dashboard talks to `http://localhost:8000/api`. Override the target by exporting
-`VITE_API_BASE_URL` before running `npm run dev` or `npm run build`.
-
-### 6. Run the test suite
-
-```bash
-pytest
-```
-
-The tests cover the keyword baseline configuration to guard against regressions in the evaluation
-engine.
-
-## Extending the agent
-
-- Register new datasets by creating a subclass of `eval_agent.datasets.base.Dataset` and decorating it
-  with `@DATASET_REGISTRY.register("your-dataset-name")`.
-- Add model adapters by subclassing `eval_agent.models.base.ModelAdapter` and registering via
-  `@MODEL_REGISTRY.register("your-model")`.
-- Implement additional metrics by extending `eval_agent.metrics.base.Metric` and registering with
-  `@METRIC_REGISTRY.register("metric-name")`.
-- Surface new presets in the API/dashboard by updating `PRESET_CONFIGS` in
-  `src/eval_agent/api/app.py`.
-
->>>>>>> 9ae9449c
 
 Each component becomes available in configuration files, through the CLI, and via the HTTP API as soon
 as it is registered.