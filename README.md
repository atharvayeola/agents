--- conflicted
+++ resolved
@@ -45,17 +45,7 @@
 `artifacts/sentiment_pipeline.joblib` used by the `sentiment-sklearn` preset.
 
 ### 3. Execute an evaluation from the CLI
-
-<<<<<<< HEAD
-Two configuration files live under `configs/`:
-=======
-   This reads `data/sentiment_train.jsonl` and writes
-   `artifacts/sentiment_pipeline.joblib` used by the production configuration.
-   The serialized artifact is intentionally excluded from version control, so
-   contributors should run `python scripts/train_sentiment_model.py` locally
-   whenever the model needs to be regenerated (for example after updating the
-   training data) before executing workflows that depend on it.
->>>>>>> 50ea96ae
+<!-- 
 
 ```bash
 # Keyword baseline
